# Copyright The OpenTelemetry Authors
#
# Licensed under the Apache License, Version 2.0 (the "License");
# you may not use this file except in compliance with the License.
# You may obtain a copy of the License at
#
#     http://www.apache.org/licenses/LICENSE-2.0
#
# Unless required by applicable law or agreed to in writing, software
# distributed under the License is distributed on an "AS IS" BASIS,
# WITHOUT WARRANTIES OR CONDITIONS OF ANY KIND, either express or implied.
# See the License for the specific language governing permissions and
# limitations under the License.

import grpc
from tests.protobuf import (  # pylint: disable=no-name-in-module
    test_server_pb2_grpc,
)

import opentelemetry.instrumentation.grpc
from opentelemetry import trace
from opentelemetry.instrumentation.grpc import GrpcInstrumentorClient
from opentelemetry.sdk.metrics.export.aggregate import (
    MinMaxSumCountAggregator,
    SumAggregator,
)
from opentelemetry.test.test_base import TestBase

from ._client import (
    bidirectional_streaming_method,
    client_streaming_method,
    server_streaming_method,
    simple_method,
)
from ._server import create_test_server


class TestClientProto(TestBase):
    def setUp(self):
        super().setUp()
        GrpcInstrumentorClient().instrument(
            exporter=self.memory_metrics_exporter
        )
        self.server = create_test_server(25565)
        self.server.start()
        self.channel = grpc.insecure_channel("localhost:25565")
        self._stub = test_server_pb2_grpc.GRPCTestServerStub(self.channel)

    def tearDown(self):
        super().tearDown()
        GrpcInstrumentorClient().uninstrument()
        self.memory_metrics_exporter.clear()
        self.server.stop(None)
        self.channel.close()

    def _verify_success_records(self, num_bytes_out, num_bytes_in, method):
        # pylint: disable=protected-access,no-member
        self.channel._interceptor.controller.tick()
        records = self.memory_metrics_exporter.get_exported_metrics()
        self.assertEqual(len(records), 3)

        bytes_out = None
        bytes_in = None
        duration = None

        for record in records:
            if record.instrument.name == "grpcio/client/duration":
                duration = record
            elif record.instrument.name == "grpcio/client/bytes_out":
                bytes_out = record
            elif record.instrument.name == "grpcio/client/bytes_in":
                bytes_in = record

        self.assertIsNotNone(bytes_out)
        self.assertEqual(bytes_out.instrument.name, "grpcio/client/bytes_out")
        self.assertEqual(bytes_out.labels, (("rpc.method", method),))

        self.assertIsNotNone(bytes_in)
        self.assertEqual(bytes_in.instrument.name, "grpcio/client/bytes_in")
        self.assertEqual(bytes_in.labels, (("rpc.method", method),))

        self.assertIsNotNone(duration)
        self.assertEqual(duration.instrument.name, "grpcio/client/duration")
        self.assertSequenceEqual(
            sorted(duration.labels),
            [
                ("rpc.grpc.status_code", grpc.StatusCode.OK.name),
                ("rpc.method", method),
                ("rpc.system", "grpc"),
            ],
        )

        self.assertEqual(type(bytes_out.aggregator), SumAggregator)
        self.assertEqual(type(bytes_in.aggregator), SumAggregator)
        self.assertEqual(type(duration.aggregator), MinMaxSumCountAggregator)

        self.assertEqual(bytes_out.aggregator.checkpoint, num_bytes_out)
        self.assertEqual(bytes_in.aggregator.checkpoint, num_bytes_in)

        self.assertEqual(duration.aggregator.checkpoint.count, 1)
        self.assertGreaterEqual(duration.aggregator.checkpoint.sum, 0)

    def test_unary_unary(self):
        simple_method(self._stub)
        spans = self.memory_exporter.get_finished_spans()
        self.assertEqual(len(spans), 1)
        span = spans[0]

        self.assertEqual(span.name, "/GRPCTestServer/SimpleMethod")
        self.assertIs(span.kind, trace.SpanKind.CLIENT)

        # Check version and name in span's instrumentation info
        self.check_span_instrumentation_info(
            span, opentelemetry.instrumentation.grpc
        )

        self._verify_success_records(8, 8, "/GRPCTestServer/SimpleMethod")

        self.assert_span_has_attributes(
            span,
            {
                "rpc.method": "SimpleMethod",
                "rpc.service": "GRPCTestServer",
                "rpc.system": "grpc",
                "rpc.grpc.status_code": grpc.StatusCode.OK.value[0],
            },
        )

    def test_unary_stream(self):
        server_streaming_method(self._stub)
        spans = self.memory_exporter.get_finished_spans()
        self.assertEqual(len(spans), 1)
        span = spans[0]

        self.assertEqual(span.name, "/GRPCTestServer/ServerStreamingMethod")
        self.assertIs(span.kind, trace.SpanKind.CLIENT)

        # Check version and name in span's instrumentation info
        self.check_span_instrumentation_info(
            span, opentelemetry.instrumentation.grpc
        )

        self._verify_success_records(
            8, 40, "/GRPCTestServer/ServerStreamingMethod"
        )

        self.assert_span_has_attributes(
            span,
            {
                "rpc.method": "ServerStreamingMethod",
                "rpc.service": "GRPCTestServer",
                "rpc.system": "grpc",
                "rpc.grpc.status_code": grpc.StatusCode.OK.value[0],
            },
        )

    def test_stream_unary(self):
        client_streaming_method(self._stub)
        spans = self.memory_exporter.get_finished_spans()
        self.assertEqual(len(spans), 1)
        span = spans[0]

        self.assertEqual(span.name, "/GRPCTestServer/ClientStreamingMethod")
        self.assertIs(span.kind, trace.SpanKind.CLIENT)

        # Check version and name in span's instrumentation info
        self.check_span_instrumentation_info(
            span, opentelemetry.instrumentation.grpc
        )

        self._verify_success_records(
            40, 8, "/GRPCTestServer/ClientStreamingMethod"
        )

        self.assert_span_has_attributes(
            span,
            {
                "rpc.method": "ClientStreamingMethod",
                "rpc.service": "GRPCTestServer",
                "rpc.system": "grpc",
                "rpc.grpc.status_code": grpc.StatusCode.OK.value[0],
            },
        )

    def test_stream_stream(self):
        bidirectional_streaming_method(self._stub)
        spans = self.memory_exporter.get_finished_spans()
        self.assertEqual(len(spans), 1)
        span = spans[0]

        self.assertEqual(
            span.name, "/GRPCTestServer/BidirectionalStreamingMethod"
        )
        self.assertIs(span.kind, trace.SpanKind.CLIENT)

        # Check version and name in span's instrumentation info
        self.check_span_instrumentation_info(
            span, opentelemetry.instrumentation.grpc
        )

        self._verify_success_records(
            40, 40, "/GRPCTestServer/BidirectionalStreamingMethod"
        )

        self.assert_span_has_attributes(
            span,
            {
                "rpc.method": "BidirectionalStreamingMethod",
                "rpc.service": "GRPCTestServer",
                "rpc.system": "grpc",
                "rpc.grpc.status_code": grpc.StatusCode.OK.value[0],
            },
        )

    def _verify_error_records(self, method):
        # pylint: disable=protected-access,no-member
        self.channel._interceptor.controller.tick()
        records = self.memory_metrics_exporter.get_exported_metrics()
        self.assertEqual(len(records), 3)

        bytes_out = None
        errors = None
        duration = None

        for record in records:
            if record.instrument.name == "grpcio/client/duration":
                duration = record
            elif record.instrument.name == "grpcio/client/bytes_out":
                bytes_out = record
            elif record.instrument.name == "grpcio/client/errors":
                errors = record

        self.assertIsNotNone(bytes_out)
        self.assertIsNotNone(errors)
        self.assertIsNotNone(duration)

        self.assertEqual(errors.instrument.name, "grpcio/client/errors")
        self.assertSequenceEqual(
            sorted(errors.labels),
            sorted(
                (
                    (
                        "rpc.grpc.status_code",
                        grpc.StatusCode.INVALID_ARGUMENT.name,
                    ),
                    ("rpc.method", method),
                    ("rpc.system", "grpc"),
                )
            ),
        )
        self.assertEqual(errors.aggregator.checkpoint, 1)

        self.assertSequenceEqual(
            sorted(duration.labels),
            sorted(
                (
                    ("error", "true"),
                    ("rpc.method", method),
                    ("rpc.system", "grpc"),
                    (
                        "rpc.grpc.status_code",
                        grpc.StatusCode.INVALID_ARGUMENT.name,
                    ),
                )
            ),
        )

    def test_error_simple(self):
        with self.assertRaises(grpc.RpcError):
            simple_method(self._stub, error=True)

        self._verify_error_records("/GRPCTestServer/SimpleMethod")

        spans = self.memory_exporter.get_finished_spans()
        self.assertEqual(len(spans), 1)
        span = spans[0]
        self.assertIs(
            span.status.status_code, trace.StatusCode.ERROR,
        )

    def test_error_stream_unary(self):
        with self.assertRaises(grpc.RpcError):
            client_streaming_method(self._stub, error=True)

        self._verify_error_records("/GRPCTestServer/ClientStreamingMethod")
        spans = self.memory_exporter.get_finished_spans()
        self.assertEqual(len(spans), 1)
        span = spans[0]
        self.assertIs(
            span.status.status_code, trace.StatusCode.ERROR,
        )

    def test_error_unary_stream(self):
        with self.assertRaises(grpc.RpcError):
            server_streaming_method(self._stub, error=True)

        self._verify_error_records("/GRPCTestServer/ServerStreamingMethod")

        spans = self.memory_exporter.get_finished_spans()
        self.assertEqual(len(spans), 1)
        span = spans[0]
        self.assertIs(
            span.status.status_code, trace.StatusCode.ERROR,
        )

    def test_error_stream_stream(self):
        with self.assertRaises(grpc.RpcError):
            bidirectional_streaming_method(self._stub, error=True)

        self._verify_error_records(
            "/GRPCTestServer/BidirectionalStreamingMethod"
        )

        spans = self.memory_exporter.get_finished_spans()
        self.assertEqual(len(spans), 1)
        span = spans[0]
        self.assertIs(
<<<<<<< HEAD
            span.status.status_code, trace.status.StatusCode.ERROR,
        )


class TestClientNoMetrics(TestBase):
    def setUp(self):
        super().setUp()
        GrpcInstrumentorClient().instrument()
        self.server = create_test_server(25565)
        self.server.start()
        self.channel = grpc.insecure_channel("localhost:25565")
        self._stub = test_server_pb2_grpc.GRPCTestServerStub(self.channel)

    def tearDown(self):
        super().tearDown()
        GrpcInstrumentorClient().uninstrument()
        self.memory_metrics_exporter.clear()
        self.server.stop(None)

    def test_unary_unary(self):
        simple_method(self._stub)
        spans = self.memory_exporter.get_finished_spans()
        self.assertEqual(len(spans), 1)
        span = spans[0]

        self.assertEqual(span.name, "/GRPCTestServer/SimpleMethod")
        self.assertIs(span.kind, trace.SpanKind.CLIENT)

        # Check version and name in span's instrumentation info
        self.check_span_instrumentation_info(
            span, opentelemetry.instrumentation.grpc
=======
            span.status.status_code, trace.StatusCode.ERROR,
>>>>>>> 56072a25
        )<|MERGE_RESOLUTION|>--- conflicted
+++ resolved
@@ -315,8 +315,7 @@
         self.assertEqual(len(spans), 1)
         span = spans[0]
         self.assertIs(
-<<<<<<< HEAD
-            span.status.status_code, trace.status.StatusCode.ERROR,
+            span.status.status_code, trace.StatusCode.ERROR,
         )
 
 
@@ -347,7 +346,4 @@
         # Check version and name in span's instrumentation info
         self.check_span_instrumentation_info(
             span, opentelemetry.instrumentation.grpc
-=======
-            span.status.status_code, trace.StatusCode.ERROR,
->>>>>>> 56072a25
         )