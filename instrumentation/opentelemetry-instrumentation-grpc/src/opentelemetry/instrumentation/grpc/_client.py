# Copyright The OpenTelemetry Authors
#
# Licensed under the Apache License, Version 2.0 (the "License");
# you may not use this file except in compliance with the License.
# You may obtain a copy of the License at
#
#     http://www.apache.org/licenses/LICENSE-2.0
#
# Unless required by applicable law or agreed to in writing, software
# distributed under the License is distributed on an "AS IS" BASIS,
# WITHOUT WARRANTIES OR CONDITIONS OF ANY KIND, either express or implied.
# See the License for the specific language governing permissions and
# limitations under the License.

# pylint:disable=relative-beyond-top-level
# pylint:disable=arguments-differ
# pylint:disable=no-member
# pylint:disable=signature-differs

"""Implementation of the invocation-side open-telemetry interceptor."""

from collections import OrderedDict
from typing import MutableMapping

import grpc

from opentelemetry import metrics, trace
from opentelemetry.instrumentation.grpc import grpcext
from opentelemetry.instrumentation.grpc._utilities import (
    RpcInfo,
    TimedMetricRecorder,
)
from opentelemetry.propagate import inject
<<<<<<< HEAD
from opentelemetry.sdk.metrics.export.controller import PushController
=======
from opentelemetry.propagators.textmap import Setter
>>>>>>> 41b5f232
from opentelemetry.trace.status import Status, StatusCode


class _GuardedSpan:
    def __init__(self, span):
        self.span = span
        self.generated_span = None
        self._engaged = True

    def __enter__(self):
        self.generated_span = self.span.__enter__()
        return self

    def __exit__(self, *args, **kwargs):
        if self._engaged:
            self.generated_span = None
            return self.span.__exit__(*args, **kwargs)
        return False

    def release(self):
        self._engaged = False
        return self.span


class _CarrierSetter(Setter):
    """We use a custom setter in order to be able to lower case
    keys as is required by grpc.
    """

    def set(self, carrier: MutableMapping[str, str], key: str, value: str):
        carrier[key.lower()] = value


_carrier_setter = _CarrierSetter()


def _make_future_done_callback(span, rpc_info, client_info, metrics_recorder):
    def callback(response_future):
        with span:
            code = response_future.code()
            if code != grpc.StatusCode.OK:
                rpc_info.error = code
                return
            response = response_future.result()
            rpc_info.response = response
            if "ByteSize" in dir(response):
                metrics_recorder.record_bytes_in(
                    response.ByteSize(), client_info.full_method
                )

    return callback


class OpenTelemetryClientInterceptor(
    grpcext.UnaryClientInterceptor, grpcext.StreamClientInterceptor
):
    def __init__(self, tracer, exporter, interval):
        self._tracer = tracer

        self._accumulator = None
        if exporter and interval:
            self._accumulator = metrics.get_meter(__name__)
            self.controller = PushController(
                accumulator=self._accumulator,
                exporter=exporter,
                interval=interval,
            )
        self._metrics_recorder = TimedMetricRecorder(
            self._accumulator, "client",
        )

    def _start_span(self, method):
        service, meth = method.lstrip("/").split("/", 1)
        attributes = {
            "rpc.system": "grpc",
            "rpc.grpc.status_code": grpc.StatusCode.OK.value[0],
            "rpc.method": meth,
            "rpc.service": service,
        }

        return self._tracer.start_as_current_span(
            name=method, kind=trace.SpanKind.CLIENT, attributes=attributes
        )

    # pylint:disable=no-self-use
    def _trace_result(self, guarded_span, rpc_info, result, client_info):
        # If the RPC is called asynchronously, release the guard and add a
        # callback so that the span can be finished once the future is done.
        if isinstance(result, grpc.Future):
            result.add_done_callback(
                _make_future_done_callback(
                    guarded_span.release(),
                    rpc_info,
                    client_info,
                    self._metrics_recorder,
                )
            )
            return result
        response = result
        # Handle the case when the RPC is initiated via the with_call
        # method and the result is a tuple with the first element as the
        # response.
        # http://www.grpc.io/grpc/python/grpc.html#grpc.UnaryUnaryMultiCallable.with_call
        if isinstance(result, tuple):
            response = result[0]
        rpc_info.response = response

        if "ByteSize" in dir(response):
            self._metrics_recorder.record_bytes_in(
                response.ByteSize(), client_info.full_method
            )

        return result

    def _start_guarded_span(self, *args, **kwargs):
        return _GuardedSpan(self._start_span(*args, **kwargs))

    def _bytes_out_iterator_wrapper(self, iterator, client_info):
        for request in iterator:
            if "ByteSize" in dir(request):
                self._metrics_recorder.record_bytes_out(
                    request.ByteSize(), client_info.full_method
                )
            yield request

    def intercept_unary(self, request, metadata, client_info, invoker):
        if not metadata:
            mutable_metadata = OrderedDict()
        else:
            mutable_metadata = OrderedDict(metadata)

        with self._start_guarded_span(client_info.full_method) as guarded_span:
<<<<<<< HEAD
            with self._metrics_recorder.record_latency(
                client_info.full_method
            ):
                _inject_span_context(mutable_metadata)
                metadata = tuple(mutable_metadata.items())

                # If protobuf is used, we can record the bytes in/out. Otherwise, we have no way
                # to get the size of the request/response properly, so don't record anything
                if "ByteSize" in dir(request):
                    self._metrics_recorder.record_bytes_out(
                        request.ByteSize(), client_info.full_method
                    )

                rpc_info = RpcInfo(
                    full_method=client_info.full_method,
                    metadata=metadata,
                    timeout=client_info.timeout,
                    request=request,
=======
            inject(mutable_metadata, setter=_carrier_setter)
            metadata = tuple(mutable_metadata.items())

            rpc_info = RpcInfo(
                full_method=client_info.full_method,
                metadata=metadata,
                timeout=client_info.timeout,
                request=request,
            )

            try:
                result = invoker(request, metadata)
            except grpc.RpcError as err:
                guarded_span.generated_span.set_status(
                    Status(StatusCode.ERROR)
>>>>>>> 41b5f232
                )

                try:
                    result = invoker(request, metadata)
                except grpc.RpcError as err:
                    guarded_span.generated_span.set_status(
                        Status(StatusCode.ERROR)
                    )
                    guarded_span.generated_span.set_attribute(
                        "rpc.grpc.status_code", err.code().value[0]
                    )
                    raise err

                return self._trace_result(
                    guarded_span, rpc_info, result, client_info
                )

    # For RPCs that stream responses, the result can be a generator. To record
    # the span across the generated responses and detect any errors, we wrap
    # the result in a new generator that yields the response values.
    def _intercept_server_stream(
        self, request_or_iterator, metadata, client_info, invoker
    ):
        if not metadata:
            mutable_metadata = OrderedDict()
        else:
            mutable_metadata = OrderedDict(metadata)

        with self._start_span(client_info.full_method) as span:
<<<<<<< HEAD
            with self._metrics_recorder.record_latency(
                client_info.full_method
            ):
                _inject_span_context(mutable_metadata)
                metadata = tuple(mutable_metadata.items())
                rpc_info = RpcInfo(
                    full_method=client_info.full_method,
                    metadata=metadata,
                    timeout=client_info.timeout,
                )
=======
            inject(mutable_metadata, setter=_carrier_setter)
            metadata = tuple(mutable_metadata.items())
            rpc_info = RpcInfo(
                full_method=client_info.full_method,
                metadata=metadata,
                timeout=client_info.timeout,
            )

            if client_info.is_client_stream:
                rpc_info.request = request_or_iterator

            try:
                result = invoker(request_or_iterator, metadata)
>>>>>>> 41b5f232

                if client_info.is_client_stream:
                    rpc_info.request = request_or_iterator
                    request_or_iterator = self._bytes_out_iterator_wrapper(
                        request_or_iterator, client_info
                    )
                else:
                    if "ByteSize" in dir(request_or_iterator):
                        self._metrics_recorder.record_bytes_out(
                            request_or_iterator.ByteSize(),
                            client_info.full_method,
                        )

                try:
                    result = invoker(request_or_iterator, metadata)

                    # Rewrap the result stream into a generator, and record the bytes received
                    for response in result:
                        if "ByteSize" in dir(response):
                            self._metrics_recorder.record_bytes_in(
                                response.ByteSize(), client_info.full_method
                            )
                        yield response
                except grpc.RpcError as err:
                    span.set_status(Status(StatusCode.ERROR))
                    span.set_attribute(
                        "rpc.grpc.status_code", err.code().value[0]
                    )
                    raise err

    def intercept_stream(
        self, request_or_iterator, metadata, client_info, invoker
    ):
        if client_info.is_server_stream:
            return self._intercept_server_stream(
                request_or_iterator, metadata, client_info, invoker
            )

        if not metadata:
            mutable_metadata = OrderedDict()
        else:
            mutable_metadata = OrderedDict(metadata)

        with self._start_guarded_span(client_info.full_method) as guarded_span:
<<<<<<< HEAD
            with self._metrics_recorder.record_latency(
                client_info.full_method
            ):
                _inject_span_context(mutable_metadata)
                metadata = tuple(mutable_metadata.items())
                rpc_info = RpcInfo(
                    full_method=client_info.full_method,
                    metadata=metadata,
                    timeout=client_info.timeout,
                    request=request_or_iterator,
                )
=======
            inject(mutable_metadata, setter=_carrier_setter)
            metadata = tuple(mutable_metadata.items())
            rpc_info = RpcInfo(
                full_method=client_info.full_method,
                metadata=metadata,
                timeout=client_info.timeout,
                request=request_or_iterator,
            )
>>>>>>> 41b5f232

                rpc_info.request = request_or_iterator

                request_or_iterator = self._bytes_out_iterator_wrapper(
                    request_or_iterator, client_info
                )

                try:
                    result = invoker(request_or_iterator, metadata)
                except grpc.RpcError as err:
                    guarded_span.generated_span.set_status(
                        Status(StatusCode.ERROR)
                    )
                    guarded_span.generated_span.set_attribute(
                        "rpc.grpc.status_code", err.code().value[0],
                    )
                    raise err

                return self._trace_result(
                    guarded_span, rpc_info, result, client_info
                )<|MERGE_RESOLUTION|>--- conflicted
+++ resolved
@@ -31,11 +31,8 @@
     TimedMetricRecorder,
 )
 from opentelemetry.propagate import inject
-<<<<<<< HEAD
+from opentelemetry.propagators.textmap import Setter
 from opentelemetry.sdk.metrics.export.controller import PushController
-=======
-from opentelemetry.propagators.textmap import Setter
->>>>>>> 41b5f232
 from opentelemetry.trace.status import Status, StatusCode
 
 
@@ -168,11 +165,10 @@
             mutable_metadata = OrderedDict(metadata)
 
         with self._start_guarded_span(client_info.full_method) as guarded_span:
-<<<<<<< HEAD
             with self._metrics_recorder.record_latency(
                 client_info.full_method
             ):
-                _inject_span_context(mutable_metadata)
+                inject(mutable_metadata, setter=_carrier_setter)
                 metadata = tuple(mutable_metadata.items())
 
                 # If protobuf is used, we can record the bytes in/out. Otherwise, we have no way
@@ -187,23 +183,6 @@
                     metadata=metadata,
                     timeout=client_info.timeout,
                     request=request,
-=======
-            inject(mutable_metadata, setter=_carrier_setter)
-            metadata = tuple(mutable_metadata.items())
-
-            rpc_info = RpcInfo(
-                full_method=client_info.full_method,
-                metadata=metadata,
-                timeout=client_info.timeout,
-                request=request,
-            )
-
-            try:
-                result = invoker(request, metadata)
-            except grpc.RpcError as err:
-                guarded_span.generated_span.set_status(
-                    Status(StatusCode.ERROR)
->>>>>>> 41b5f232
                 )
 
                 try:
@@ -233,32 +212,16 @@
             mutable_metadata = OrderedDict(metadata)
 
         with self._start_span(client_info.full_method) as span:
-<<<<<<< HEAD
             with self._metrics_recorder.record_latency(
                 client_info.full_method
             ):
-                _inject_span_context(mutable_metadata)
+                inject(mutable_metadata, setter=_carrier_setter)
                 metadata = tuple(mutable_metadata.items())
                 rpc_info = RpcInfo(
                     full_method=client_info.full_method,
                     metadata=metadata,
                     timeout=client_info.timeout,
                 )
-=======
-            inject(mutable_metadata, setter=_carrier_setter)
-            metadata = tuple(mutable_metadata.items())
-            rpc_info = RpcInfo(
-                full_method=client_info.full_method,
-                metadata=metadata,
-                timeout=client_info.timeout,
-            )
-
-            if client_info.is_client_stream:
-                rpc_info.request = request_or_iterator
-
-            try:
-                result = invoker(request_or_iterator, metadata)
->>>>>>> 41b5f232
 
                 if client_info.is_client_stream:
                     rpc_info.request = request_or_iterator
@@ -303,11 +266,10 @@
             mutable_metadata = OrderedDict(metadata)
 
         with self._start_guarded_span(client_info.full_method) as guarded_span:
-<<<<<<< HEAD
             with self._metrics_recorder.record_latency(
                 client_info.full_method
             ):
-                _inject_span_context(mutable_metadata)
+                inject(mutable_metadata, setter=_carrier_setter)
                 metadata = tuple(mutable_metadata.items())
                 rpc_info = RpcInfo(
                     full_method=client_info.full_method,
@@ -315,16 +277,6 @@
                     timeout=client_info.timeout,
                     request=request_or_iterator,
                 )
-=======
-            inject(mutable_metadata, setter=_carrier_setter)
-            metadata = tuple(mutable_metadata.items())
-            rpc_info = RpcInfo(
-                full_method=client_info.full_method,
-                metadata=metadata,
-                timeout=client_info.timeout,
-                request=request_or_iterator,
-            )
->>>>>>> 41b5f232
 
                 rpc_info.request = request_or_iterator
 
